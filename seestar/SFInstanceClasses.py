--- conflicted
+++ resolved
@@ -40,13 +40,8 @@
         obsSF_classes: dict of class instances
             - Dictionary of instances of observableSF class
     '''
-<<<<<<< HEAD
+
     obsSF_classes = {}
-=======
-
-    obsSF_classes = {}
-
->>>>>>> 0de698ec
     for field in obsSF_dicts: # Load classes from dictionaries
 
         print(field)
@@ -55,8 +50,6 @@
         obsSF_field = observableSF(field)
         # Set class attributes from dictionary
         setattrs(obsSF_field, **obsSF_dicts[field])
-<<<<<<< HEAD
-=======
 
         # Load models from DF and SF dictionaries
         DF_model = getattr(StatisticalModels, obsSF_field.DF_model['modelname'])
@@ -70,7 +63,6 @@
         obsSF_field.DF_model = DF_model
         obsSF_field.SF_model = SF_model
 
->>>>>>> 0de698ec
         # Add class instance to dictionary
         obsSF_classes[field] = obsSF_field
 
