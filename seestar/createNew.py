'''
createNew - Generates a filestructure and template files for a new selection function.

Functions
---------
create - Generates the new file structure. 


Requirements
------------

surveyInfoPickler.py
'''

import os
import numpy as np
import pandas as pd
from seestar import surveyInfoPickler

def create():

	'''
	create - Generates the new file structure. 

	Parameters
	----------
		No input parameters
			- Requests inputs from the user as the code is run.

	Returns
	-------
		pklfile: str
			- Path to the pickled survey information file.
	'''

	# Ask for a directory name
	directory = raw_input("Where is the directory? ")
	while not os.path.exists(directory):
		directory = raw_input("Directory does not exist, please give a real location: ")

	good_folder = False
	while (not good_folder):
		folder = raw_input("What survey? (will be used to label the folder and file contents) ")
		
		if os.path.exists( os.path.join(directory, folder) ):
			print("\nFolder, %s, already exists. Either delete it and try again or enter a different survey name" %\
				 os.path.join(directory, folder))
		else: good_folder = True

	good_ans = False
	while (not good_ans):
		survey_style = raw_input("Style of survey? a = multi-fibre fields, b = all-sky: ")
		if survey_style in ('a','b'):
			good_ans = True
			if survey_style == 'a': style='mf'
			else:  style='as'

	# Create the directory
	os.makedirs( os.path.join(directory, folder) )

	# Initialise class
	FileInfo = surveyInfoPickler.surveyInformation()

	# Location where spectrograph survey information is stored
	FileInfo.data_path = directory

	# Type of survey, multifibre vs allsky
	FileInfo.style = style

	# Folder in .data_path which contains the file informatino
	FileInfo.survey = folder

	# Data type for field IDs
	if style=='mf': FileInfo.fieldlabel_type = str

	# Coordinate system, Equatorial or Galactic
	FileInfo.coord_system = 'Galactic'

	# Filename of spectrograph star information
	FileInfo.spectro_fname = folder + '_survey.csv'
	# magA-magB = Colour, magC = m (for selection limits)
	FileInfo.spectro_coords = ['fieldID', 'glon', 'glat', 'Japp', 'Kapp', 'Happ']
	if style=='mf': FileInfo.spectro_dtypes = [FileInfo.fieldlabel_type, float, float, float, float, float]
	elif style=='as': FileInfo.spectro_dtypes = [None, float, float, float, float, float]
	else: print("Houston, we have a problem! code 1")

	# Filename (in FileInfo.spectro file) for field pointings
	FileInfo.field_fname = folder + '_fieldinfo.csv'
	# Column headers in field pointings and their datatypes
	if style=='mf':
		FileInfo.field_coords = ['fieldID', 'glon', 'glat', 'halfangle', 'Magmin', 'Magmax', 'Colmin', 'Colmax']
		FileInfo.field_dtypes = [FileInfo.fieldlabel_type, float, float, float, float, float, float, float]
	elif style=='as':
		FileInfo.field_coords = ['fieldID', 'Magmin', 'Magmax', 'Colmin', 'Colmax']
		FileInfo.field_dtypes = [FileInfo.fieldlabel_type, float, float, float, float]		
	else: print("Houston, we have a problem! code 2")

	# Location where photometric datafiles are stored (require large storage space)
	FileInfo.photo_path = os.path.join(directory, folder, 'photometric')
	# Column headers in photometric data files and their datatypes
	FileInfo.photo_coords = ['glon', 'glat', 'Japp', 'Kapp', 'Happ']
	FileInfo.photo_dtypes = [float, float, float, float, float]
	# File types for photometric data
	FileInfo.photo_tag = '.csv'

	FileInfo.theta_rng = (-np.pi/2, np.pi/2)
	FileInfo.phi_rng = (0, 2*np.pi)

	# pickled file locations which will store the selection function information
	FileInfo.sf_pickle_fname = folder + '_SF.pickle'
	FileInfo.obsSF_pickle_fname = folder + '_obsSF.pickle'

	# Folder and files containing isochrone data
<<<<<<< HEAD
	FileInfo.iso_folder = "isochrones"
	FileInfo.iso_data_file = "iso_fulldata.pickle" 
=======
	FileInfo.iso_folder = os.path.join(folder, 'isochrones')
	FileInfo.iso_data_file = "stellarprop_parsecdefault_currentmass.dill" 
>>>>>>> 34bed2d8
	FileInfo.iso_interp_file = "isochrone_interpolantinstances.pickle"
	# File location for storing information on area overlap of individual fields
	FileInfo.overlap_fname = folder + '_fieldoverlapdatabase'

	# Run the __call__ routine to setup the file locations
	FileInfo()

	# Generate spectroscopic catalogue file
	createCSV(FileInfo.spectro_path, FileInfo.spectro_coords, FileInfo.spectro_dtypes)
	# Generate field information file
	createCSV(FileInfo.field_path, FileInfo.field_coords, FileInfo.field_dtypes)
	# Generate photometric catalogue file
	createPhoto(FileInfo.photo_path, FileInfo.photo_coords, FileInfo.photo_dtypes)
	# Generate isochrone folder
	os.makedirs(os.path.join(FileInfo.survey_folder, FileInfo.iso_folder))

	# Location of pickle file which the file information will be stored in
	pklfile = os.path.join(directory, folder, folder+"_fileinfo.pickle")
	FileInfo.fileinfo_path = pklfile
	# Pickle the file information
	FileInfo.saveas(pklfile)

	message = """
The files for the project have been generated.
They are located here: {folder}
Photometric files are in the subfolder: {photo_path}
Example csv files have been generated for you with the correct column headings.
""".format(folder=FileInfo.survey_folder, photo_path=FileInfo.photo_path)
	print(message)

	return pklfile


def createCSV(filelocation, headers, dtypes):

	'''
	createCSV - Producest a csv file with the required file structure

	Parameters
	----------
		filelocation: str
			- Path to the location where the file is going to be saved

		headers: list of str
			- Column headers for the table stored in the csv

		dtypes: list of type
			- Datatypes for each of the columns in the table.
	'''

	# create array with data
	data = np.zeros((len(headers), 5))

	# transform to dataframe
	df = pd.DataFrame(data.T, columns=headers)

	# Correct data types
	for i in range(len(headers)):
		df[headers[i]] = df[headers[i]].astype(dtypes[i])

	# Save csv file
	df.to_csv(filelocation, index=False, header=True)

def createPhoto(folderlocation, headers, dtypes):

	'''
	createPhoto - Produces a photometric data folder and template file.

	Parameters
	----------
		folderlocation: str
			- Path to the directory where the folder will be stored

		headers: list of str
			- Column headers for the table stored in the csv

		dtypes: list of type
			- Datatypes for each of the columns in the table.
	'''

	# Create photometric directory
	os.makedirs( folderlocation )

	# create a filename
	photo_file = os.path.join(folderlocation, 'field1.csv')

	# create csv file
	createCSV(photo_file, headers, dtypes)


if __name__ == "__main__":
	create()<|MERGE_RESOLUTION|>--- conflicted
+++ resolved
@@ -111,13 +111,8 @@
 	FileInfo.obsSF_pickle_fname = folder + '_obsSF.pickle'
 
 	# Folder and files containing isochrone data
-<<<<<<< HEAD
 	FileInfo.iso_folder = "isochrones"
 	FileInfo.iso_data_file = "iso_fulldata.pickle" 
-=======
-	FileInfo.iso_folder = os.path.join(folder, 'isochrones')
-	FileInfo.iso_data_file = "stellarprop_parsecdefault_currentmass.dill" 
->>>>>>> 34bed2d8
 	FileInfo.iso_interp_file = "isochrone_interpolantinstances.pickle"
 	# File location for storing information on area overlap of individual fields
 	FileInfo.overlap_fname = folder + '_fieldoverlapdatabase'
