# seestar

**seestar** is a Python package for creating and using selection functions for spectroscopic stellar surveys.

The full theory and design of the selection function can be found in Everall & Das (in prep.). Please cite this paper when using the repository.

The purpose of **seestar** is to provide an *easy-to-use*, *fast processing* and *mathematically consistent* method for calculating selection functions for spectroscopic stellar surveys. We hope that this will consolidate the many different methods currently used to calculate selection functions. We also provide precalculated selection functions for popular spectroscopic surveys.

This project will aim to constantly evolve and improve with developments to survey data and requirements of the research being performed. We will list improvements and updates to come as well as the selection functions we are building [here](Future.md).

In the remainder of this README file, we will explain how to install and run **seestar** to calculate selection functions for your favourite surveys.


***
# Contents:
1. [Install package](#install)
2. [Calculate selection functions](#SF)
	- [Premade selection functions](#PreSF)
	- [New selection functions](#NewSF)
3. [Isochrone Calculator](#isochrones)


***
# Download and install code package <a name="install"></a>

Go to the location where you would like to store the repository.

```
$ git clone https://github.com/aeverall/seestar.git
$ cd seestar
$ python setup.py install
```
The package requires the following dependencies:
* [NumPy](http://www.numpy.org/)
* [pandas](https://pandas.pydata.org/)
	* For those unfamiliar with pandas, it is a package structured around numpy which provides some facilities for data table manipulation which are more convenient and easier to use. Where possible instructions on how to manipulate and reformat pandas dataframes (similar to a numpy array) are given.
* [SciPy](https://www.scipy.org/)
* [re (regex for python)](https://docs.python.org/2/library/re.html)
* [matplotlib](https://matplotlib.org/)
* [seaborn](https://seaborn.pydata.org/)
* [pickle](https://docs.python.org/2/library/pickle.html), [dill](https://pypi.python.org/pypi/dill)

The code is built for Python 2.7 so currently does not work for Python 3.

***
# Calculate selection functions <a name="SF"></a>

These sections describe how to calculate selection function probabilities, using our [premade selection functions](#PreSF) and from scratch for [new selection functions](#NewSF).
Before doing this, please follow the [install](#install) instructions to set up **seestar** on your device.


***
## Use premade selection function <a name="PreSF"></a>

### Download data files

The files required to run **seestar** are too large to store on GitHub so they are kept separately.
Data we provide can be found [here](#https://drive.google.com/drive/folders/1mz09FRP6hJPo1zPBJHP1T0BNhtDOkdGs?usp=sharing).

Each gzip file contains the selection function data for the specified survey and data release (e.g. APOGEE14 refers to DR14 of the Apache Point Observatory Galaxy Evolution Experiment).
Download the data then extract the file to the location where you wish to store the data (we recommend storing all downloaded files in the same directory).

The code repository now doesn't know where the data is stored. To give the repository the location, run the following in a Python shell:
```python
from seestar import setdatalocation
setdatalocation.replaceNames('/home/USER/PATH')
```
Use an absolute directory location (/home/USER/PATH) rather than relative locations (../USER/PATH)

Each survey folder in the database contains the following files:
* Spectrograph catalogue including crossmatch magnitudes with photometric survey. (SURVEY_survey.csv)
* Photometric survey data for each field in the spectrograph catalogue. (photometric/FIELD-ID.csv)
* Pickle files for the selection function in each coordinate system. (SURVEY_obsSF.pickle, SURVEY_SF.pickle)
* Pickle "fieldInfo" file which stores the information on all other files for each survey. (SURVEY_fileinfo.pickle)
* Spectrograph field pointing locations and IDs. (SURVEY_fieldinfo.csv)
* Information on overlap between survey fields. (SURVEY_fieldoverlapdatabase)


### Calculating SF probability

All examples given are using Galaxia data (labelled as Galaxia3 as we tested with 3 fields). Following the steps and example files should enable you to recreate the results published in Everall & Das (in prep.).

To initialise prebuilt selection function:
```python
from seestar import SelectionGrid

# To initialise the prebuilt selection function:
Galaxia_sf = SeletionGrid.SFGenerator('home/USER/PATH/Galaxia3/Galaxia3_fileinfo.pickle')
```

Having created the selection function instance for Galaxia, we now wish to calculate selection probabilities of stars:

1. You have a comma separated txt file with 6 columns: galactic longitude (glon), galactic latitude (glat), distance (s), age, metallicity (mh), mass..
You want to know the probability of each star in the dataset being included in the survey.
```python
import numpy as np
import pandas as pd

# Load data into a numpy array
file_path = 'PATH/TO/FILE.txt'
array = np.loadtxt(file_path)

# Generate a pandas dataframe from the array
dataframe = pd.DataFrame(array, columns=['glon', 'glat', 's', 'age', 'mh', 'mass'])

# Calculation of selection function
# - the dataframe is returned with columns for the fields of the stars and selection probability.
dataframe = Galaxia_sf(dataframe, method='int',
				coords=['age', 'mh', 's', 'mass'], angle_coords=['glon', 'glat'])
# method='int' means calculating the selection function using intrinsic properties (i.e. age, metallicity, distance and mass).

dataframe.union # The column of selection function probabilities
```

2. You have a comma separated txt file with six columns: galactic longitude (glon), galactic latitude (glat), apparent H magnitude (Happ), J-K colour (colour).
You want to know the probability of each star in the dataset being included in the survey.
```python
import numpy as np
import pandas as pd

# Load data into a numpy array
file_path = 'PATH/TO/FILE.txt'
array = np.loadtxt(file_path)

# Generate a pandas dataframe from the array
dataframe = pd.DataFrame(array, columns=['glon', 'glat', 'Happ', 'colour'])

# Calculation of selection function 
# - the dataframe is returned with columns for the fields of the stars and selection probability.
dataframe = Galaxia_sf(dataframe, method='observable',
				coords=['Happ', 'colour'], angle_coords=['glon', 'glat'])
# Method='observable' means calculating the selection function using observable properties 
# (i.e. apparent magnitude and colour).

dataframe.union # The column of selection function probabilities
```

### Generate selection function plots.

We also include several methods for plotting out selection function probabilities in various coordinate systems.

```python
# Contour plot of selection function in distance vs age plane for metallicity=0. and integrating over the Kroupa IMF.
field = 1.0
DistributionPlots.plotSpectroscopicSF2(Galaxia_sf.instanceIMFSF, Galaxia_sf.obsSF, field, nlevels=18, mh=0.0
                                  	title=r"$\mathrm{P}(\mathrm{S}|\mathrm{[M/H] = -0.2},\, s,\, \tau)$")
```
For more information on the [Kroupa IMF](https://ui.adsabs.harvard.edu/#abs/2001MNRAS.322..231K/abstract).


***
## Create new selection function <a name="NewSF"></a>

To create a new selection function, the user needs to create a new survey folder and record information on the file names and locations. Then input files containing information on the spectroscopic catalogue, the field pointings, and photometric information for each field pointing need to be created in the new folder. Preparation of the survey folder is described in more detail in PrepareSurveyFolder. Then the observed selection function can be calculated (ObsSF), as a function of colour and magnitude (any specified colour and magnitude), and the intrinsic selection function can be calculated (IntSF), as a function of distance, age, metallicity, and mass, although this assumes that the observed selection function has been calculated as a function of H-band apparent magnitude and J-K colour. PlotSF describes how to construct plots of the selection function.

### Preparing the survey folder

A new folder in the data directory needs to be created for the survey by doing one of the following. Either type into the command line:

<<<<<<< HEAD
```
$ python seestar/createNew.py
```
or, type in a python shell:
=======

### Survey file information <a name="infofile"></a>

For each survey, a class containing the description of file locations and datatypes is required. The pickle instances are called *survey*_fileinfo.pickle for the premade surveys but for new selection functions these need to be generated.

A folder in the data directory can be created by doing the following in a python shell:
>>>>>>> 7021374f
```python
from seestar import createNew
createNew.create()
```

This will request some inputs:
```
Where is the directory? PATH/TO/DIRECTORY
What survey? (will be used to label the folder and file contents) SURVEY-NAME
```
The PATH/TO/DIRECTORY is the directory where you wish to store folders for each survey.
The SURVEY-NAME is the label you wish to give to the survey (e.g. APOGEE14).
If a folder with SURVEY-NAME exists in PATH/TO/DIRECTORY/, you will have to provide a different name.

A folder labeled SURVEY-NAME will be generated in the location PATH/TO/DIRECTORY and will contain a SURVEY-NAME_fileinfo.pickle file.

Once you have created this folder, you need to generate the appropriate input files:

* Spectroscopic catalogue (SURVEY_survey.csv). This file will be a comma separated file with at least the following five columns (appropriately labelled): galactic longitude in degrees (glon), galactic latitude in degrees (glat), apparent magnitude (e.g. Happ), colour, e.g. J-K (colour), field ID (fieldID). The file can have other columns too but they won't be used.
* Photometric survey data for each field in the spectroscopic catalogue (photometric/FIELD-ID.csv). This file will be a comma separated file listing all starts in FIELD-ID according to some `complete' photometric survey. It will have at least the following four columns (appropriately labelled): galactic longitude in degrees (glon), galactic latitude in degrees (glat), apparent magnitude (e.g. Happ), colour, e.g. J-K (colour). The file can have other columns too but they won't be used.
* Locations and IDs of the spectroscopic field pointings (SURVEY_fieldinfo.csv). This file gives the central galactic longitude in degrees (glon) and galactic latitude in degrees (glat) of each field, solid angle in degrees squared (SA), half-angle of cone in degrees (halfangle), and the minimum color and magnitude limits imposed by the spectroscopic survey. If none are imposed, write "NoLimit".

An example survey folder can be downloaded for Galaxia mock data from [here](#https://drive.google.com/drive/folders/1mz09FRP6hJPo1zPBJHP1T0BNhtDOkdGs?usp=sharing). The column labels can be decided by the user, and the package informed below.

The information held in SURVEY-NAME_fileinfo.pickle need to now be updated with the file locations, and some other bits of information in order to calculate the selection function.

```python
import pickle
from seestar import surveyInfoPickler

# Create instance of information class
file_info = surveyInfoPickler.surveyInformation()

# Load infofile (survey name is "SURVEY-NAME")
path = 'PATH/TO/DIRECTORY/SURVEY-NAME/SURVEY-NAME_fileinfo.pickle'
file_info.load(path)
# file_info is an instance of a class for containing all the file locations and data structures.

# Typing the following tells you which file names are set correctly and which data structures are correct, and therefore which need to be set/
file_info.testFiles()

# Print out all attributes and their current values:
file_info.printValues()

# Change the values of some attributes
file_info.attribute = "value of attribute"

# Repickle the class instance
file_info.save(path)
```
Once you have pickled the SURVEY-NAME_fileinfo.pickle file, the selection function will be able to use those file locations and structures.

# The following is docstring which has example code on how to set each of the features. 
file_info?


### Isochrone data

To generate the selection function as a function of the intrinsic coordinates distance, metallicity, age, and mass, isoPARSEC.tar.gz must be downloaded and extracted from [here](https://drive.google.com/drive/folders/1mz09FRP6hJPo1zPBJHP1T0BNhtDOkdGs?usp=sharing).from 


### Generating the selection function as a function of colour and magnitude

Generate the selection function.
```python
from seestar import SelectionGrid

Survey_sf = SeletionGrid.SFGenerator('PATH/TO/DIRECTORY/SURVEY-NAME/SURVEY-NAME_fileinfo.pickle', 
						ColMagSF_exists=False)
```



On completion, this automatically saves the selection function, after which it can be reloaded much faster:
```python
Survey_sf = SelectionGrid.SFGenerator('PATH/TO/DIRECTORY/SURVEY-NAME/SURVEY-NAME_fileinfo.pickle', 
						ColMagSF_exists=True)
```

Having created the selection function instance for SURVEY-NAME, we now wish to calculate selection probabilities of stars:

1. You have a comma separated txt file with six columns: galactic longitude (glon), galactic latitude (glat), distance (s), age, metallicity (mh), mass.
You want to know the probability of each star in the dataset being included in the survey.
```python
import numpy as np
import pandas as pd

# Load data into a numpy array
file_path = 'PATH/TO/FILE.txt'
array = np.loadtxt(file_path)

# Generate a pandas dataframe from the array
dataframe = pd.DataFrame(array, columns=['glon', 'glat', 's', 'age', 'mh', 'mass'])

# Calculation of selection function
# - the dataframe is returned with columns for the fields of the stars and selection probability.
dataframe = Galaxia_sf(dataframe, method='int',
				coords=['age', 'mh', 's', 'mass'], angle_coords=['glon', 'glat'])
# method='int' means calculating the selection function using intrinsic properties (i.e. age, metallicity, distance and mass).

dataframe.union # The column of selection function probabilities
```

2. You have a comma separated txt file with 6 columns: galactic longitude (glon), galactic latitude (glat), apparent H magnitude (Happ), J-K colour (colour).
You want to know the probability of each star in the dataset being included in the survey.
```python
import numpy as np
import pandas as pd

# Load data into a numpy array
file_path = 'PATH/TO/FILE.txt'
array = np.loadtxt(file_path)

# Generate a pandas dataframe from the array
dataframe = pd.DataFrame(array, columns=['glon', 'glat', 'Happ', 'colour'])

# Calculation of selection function 
# - the dataframe is returned with columns for the fields of the stars and selection probability.
dataframe = Galaxia_sf(dataframe, method='observable',
				coords=['Happ', 'colour'], angle_coords=['glon', 'glat'])
# Method='observable' means calculating the selection function using observable properties 
# (i.e. apparent magnitude and colour).

dataframe.union # The column of selection function probabilities
```


### Generate selection function plots.

We also include several methods for plotting out selection function probabilities in various coordinate systems.

```python
# Contour plot of selection function in distance vs age plane for metallicity=0. and integrating over the Kroupa IMF.
field = 1.0
DistributionPlots.plotSpectroscopicSF2(Galaxia_sf.instanceIMFSF, Galaxia_sf.obsSF, field, nlevels=18, mh=0.0
                                  	title=r"$\mathrm{P}(\mathrm{S}|\mathrm{[M/H] = -0.2},\, s,\, \tau)$")
```
For more information on the [Kroupa IMF](https://ui.adsabs.harvard.edu/#abs/2001MNRAS.322..231K/abstract).


***
## Isochrone calculator <a name="isochrones"></a>

Downloaded and extracted isoPARSEC.tar.gz from [here](https://drive.google.com/drive/folders/1mz09FRP6hJPo1zPBJHP1T0BNhtDOkdGs?usp=sharing).

Data for the isochrones is provided in two formats:

1. Isochrone track files
	These provide the values of absolute magnitude bands given mass of the star on each isochrone. To access the data of an isochrone:
	```python
	import dill
	iso_pickle = 'PATH/TO/DIRECTORY/isoPARSEC/stellarprop_parsecdefault_currentmass.dill'

	with open(iso_pickle, "rb") as input:
	    pi = dill.load(input)
	
	interpname  = "age"+str(pi.isoage)+"mh"+str(pi.isomh)
	isochrone   = pi.isodict[interpname] # NumPy array of datapoints along the isochrone
	
	Mi = isochrone[:,2] # Initial mass
	J = isochrone[:,13]
	H = isochrone[:,14]
	K = isochrone[:,15]
	```

2. Isochrone interpolants
	The interpolants are generated from a grid of age vs metallicity vs scaled initial mass (the scaled initial mass varies between 0 and 1 along any isochrone).
	
	Example: You have a comma separated txt file with 6 columns: galactic longitude (glon), galactic latitude (glat), distance (s), age, metallicity (mh), mass ([as used here](#reformat)).
	You want to know the H-band apparent magnitude and colour of the stars (neglecting dust extinction).
	```python
	import numpy as np
	import pandas as pd
	
	file_path = 'PATH/TO/FILE.txt'
	array = np.loadtxt(file_path)
	
	dataframe = pd.DataFrame(array, columns=['glon', 'glat', 's', 'age', 'mh', 'mass'])
	
	
	from seestar import IsochroneScaling
	isoCalculator = IsochroneScaling.IntrinsicToObservable()
	
	# If just calculating H-absolute and colour(J-K):
	isoCalculator.LoadColMag("*path*/isoPARSEC/isochrone_interpolantinstances.pickle")
	colour, Habs = isoCalculator.ColourMabs(dataframe.age, dataframe.mh, dataframe.mass)
	# For calculating apparent magnitude
	colour, Happ = isoCalculator.ColourMapp(dataframe.age, dataframe.mh, dataframe.mass, dataframe.s)
	
	# If calculating all magnitudes:
	isoCalculator.LoadMagnitudes("[directory]/evoTracks/isochrone_magnitudes.pickle")
	Habs, Jabs, Kabs = isoCalculator.AbsMags(dataframe.age, dataframe.mh, dataframe.mass)
	Happ, Japp, Kapp = isoCalculator.AppMags(dataframe.age, dataframe.mh, dataframe.mass, dataframe.s)
	```

As with all modules in the package, docstrings have been constructed for the module and all internal functions so if you're unsure about the parameters, outputs or contents of a function, class or module, running help on the object should provide more information.



<|MERGE_RESOLUTION|>--- conflicted
+++ resolved
@@ -155,21 +155,7 @@
 
 ### Preparing the survey folder
 
-A new folder in the data directory needs to be created for the survey by doing one of the following. Either type into the command line:
-
-<<<<<<< HEAD
-```
-$ python seestar/createNew.py
-```
-or, type in a python shell:
-=======
-
-### Survey file information <a name="infofile"></a>
-
-For each survey, a class containing the description of file locations and datatypes is required. The pickle instances are called *survey*_fileinfo.pickle for the premade surveys but for new selection functions these need to be generated.
-
-A folder in the data directory can be created by doing the following in a python shell:
->>>>>>> 7021374f
+A new folder in the data directory needs to be created for the survey by doing the following in a python shell:
 ```python
 from seestar import createNew
 createNew.create()
